--- conflicted
+++ resolved
@@ -137,11 +137,7 @@
 ```bash
 python offline_inference.py --model-path where_you_download_dir
 ```
-<<<<<<< HEAD
-#### tts inference
-=======
 #### TTS inference
->>>>>>> 2b047624
 Inference tts with default speaker or clone with a new speaker
 ```bash
 python tts_inference.py --model-path where_you_download_dir --output-path where_you_save_audio_dir --synthesis-type use_tts_or_clone
